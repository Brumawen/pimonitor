# Binaries for programs and plugins
*.exe
*.exe~
*.dll
*.so
*.dylib

# Test binary, build with `go test -c`
*.test

# Output of the go coverage tool, specifically when used with LiteIDE
*.out
<<<<<<< HEAD

config.json
=======
src
pimonitor
>>>>>>> 3b8f0c3d
<|MERGE_RESOLUTION|>--- conflicted
+++ resolved
@@ -10,10 +10,7 @@
 
 # Output of the go coverage tool, specifically when used with LiteIDE
 *.out
-<<<<<<< HEAD
-
-config.json
-=======
 src
 pimonitor
->>>>>>> 3b8f0c3d
+
+config.json